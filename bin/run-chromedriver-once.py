#!/usr/bin/env python3

from selenium.webdriver.chrome.options import Options
from selenium.webdriver import Chrome


if __name__ == '__main__':
    options = Options()
<<<<<<< HEAD
    options.add_argument('--headless')
=======
>>>>>>> ddd9f091
    options.add_argument('--no-sandbox')
    options.add_argument('--disable-dev-shm-usage')
    options.add_argument('--ignore-certificate-errors')
    options.add_argument('--headless')
    options.add_argument('--window-size=800,600')
    with Chrome(options=options) as driver:
        driver.get('https://www.google.com/')<|MERGE_RESOLUTION|>--- conflicted
+++ resolved
@@ -6,10 +6,6 @@
 
 if __name__ == '__main__':
     options = Options()
-<<<<<<< HEAD
-    options.add_argument('--headless')
-=======
->>>>>>> ddd9f091
     options.add_argument('--no-sandbox')
     options.add_argument('--disable-dev-shm-usage')
     options.add_argument('--ignore-certificate-errors')
